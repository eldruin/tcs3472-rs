--- conflicted
+++ resolved
@@ -1,7 +1,6 @@
 use crate::{
     BitFlags, Error, Register, RgbCGain, RgbCInterruptPersistence, Tcs3472, DEVICE_ADDRESS,
 };
-<<<<<<< HEAD
 #[cfg(not(feature = "async"))]
 use embedded_hal::i2c::I2c;
 #[cfg(feature = "async")]
@@ -18,103 +17,59 @@
 impl<I2C, E> Tcs3472<I2C>
 where
     I2C: AsyncI2c<Error = E>,
-=======
-use embedded_hal::i2c;
-
-impl<I2C> Tcs3472<I2C>
-where
-    I2C: i2c::I2c,
->>>>>>> 4ec01b5d
 {
     /// Enable the device (Power ON).
     ///
     /// The device goes to idle state.
-<<<<<<< HEAD
     pub async fn enable(&mut self) -> Result<(), Error<E>> {
-=======
-    pub fn enable(&mut self) -> Result<(), Error<I2C::Error>> {
->>>>>>> 4ec01b5d
         let enable = self.enable;
         self.write_enable(enable | BitFlags::POWER_ON).await
     }
 
     /// Disable the device (sleep).
-<<<<<<< HEAD
     pub async fn disable(&mut self) -> Result<(), Error<E>> {
-=======
-    pub fn disable(&mut self) -> Result<(), Error<I2C::Error>> {
->>>>>>> 4ec01b5d
         let enable = self.enable;
         self.write_enable(enable & !BitFlags::POWER_ON).await
     }
 
     /// Enable the RGB converter.
-<<<<<<< HEAD
     pub async fn enable_rgbc(&mut self) -> Result<(), Error<E>> {
-=======
-    pub fn enable_rgbc(&mut self) -> Result<(), Error<I2C::Error>> {
->>>>>>> 4ec01b5d
         let enable = self.enable;
         self.write_enable(enable | BitFlags::RGBC_EN).await
     }
 
     /// Disable the RGB converter.
-<<<<<<< HEAD
     pub async fn disable_rgbc(&mut self) -> Result<(), Error<E>> {
-=======
-    pub fn disable_rgbc(&mut self) -> Result<(), Error<I2C::Error>> {
->>>>>>> 4ec01b5d
         let enable = self.enable;
         self.write_enable(enable & !BitFlags::RGBC_EN).await
     }
 
     /// Enable the RGB converter interrupt generation.
-<<<<<<< HEAD
     pub async fn enable_rgbc_interrupts(&mut self) -> Result<(), Error<E>> {
-=======
-    pub fn enable_rgbc_interrupts(&mut self) -> Result<(), Error<I2C::Error>> {
->>>>>>> 4ec01b5d
         let enable = self.enable;
         self.write_enable(enable | BitFlags::RGBC_INT_EN).await
     }
 
     /// Disable the RGB converter interrupt generation.
-<<<<<<< HEAD
     pub async fn disable_rgbc_interrupts(&mut self) -> Result<(), Error<E>> {
-=======
-    pub fn disable_rgbc_interrupts(&mut self) -> Result<(), Error<I2C::Error>> {
->>>>>>> 4ec01b5d
         let enable = self.enable;
         self.write_enable(enable & !BitFlags::RGBC_INT_EN).await
     }
 
     /// Enable the wait feature (wait timer).
-<<<<<<< HEAD
     pub async fn enable_wait(&mut self) -> Result<(), Error<E>> {
-=======
-    pub fn enable_wait(&mut self) -> Result<(), Error<I2C::Error>> {
->>>>>>> 4ec01b5d
         let enable = self.enable;
         self.write_enable(enable | BitFlags::WAIT_EN).await
     }
 
     /// Disable the wait feature (wait timer).
-<<<<<<< HEAD
     pub async fn disable_wait(&mut self) -> Result<(), Error<E>> {
-=======
-    pub fn disable_wait(&mut self) -> Result<(), Error<I2C::Error>> {
->>>>>>> 4ec01b5d
         let enable = self.enable;
         self.write_enable(enable & !BitFlags::WAIT_EN).await
     }
 
-<<<<<<< HEAD
     async fn write_enable(&mut self, enable: u8) -> Result<(), Error<E>> {
         self.write_register(Register::ENABLE, enable).await?;
-=======
-    fn write_enable(&mut self, enable: u8) -> Result<(), Error<I2C::Error>> {
-        self.write_register(Register::ENABLE, enable)?;
->>>>>>> 4ec01b5d
         self.enable = enable;
         Ok(())
     }
@@ -130,11 +85,7 @@
     ///
     /// See [`enable_wait_long()`](#method.enable_wait_long) and
     ///  [`disable_wait_long()`](#method.disable_wait_long).
-<<<<<<< HEAD
     pub async fn set_wait_cycles(&mut self, cycles: u16) -> Result<(), Error<E>> {
-=======
-    pub fn set_wait_cycles(&mut self, cycles: u16) -> Result<(), Error<I2C::Error>> {
->>>>>>> 4ec01b5d
         if cycles > 256 || cycles == 0 {
             return Err(Error::InvalidInputData);
         }
@@ -147,34 +98,20 @@
     ///
     /// The wait time configured with `set_wait_cycles()` is increased by a
     /// factor of 12. See [`set_wait_cycles()`](#method.set_wait_cycles).
-<<<<<<< HEAD
     pub async fn enable_wait_long(&mut self) -> Result<(), Error<E>> {
         self.write_register(Register::CONFIG, BitFlags::WLONG).await
-=======
-    pub fn enable_wait_long(&mut self) -> Result<(), Error<I2C::Error>> {
-        self.write_register(Register::CONFIG, BitFlags::WLONG)
->>>>>>> 4ec01b5d
     }
 
     /// Disable the *wait long* setting.
     ///
     /// The wait time configured with `set_wait_cycles()` is used without
     /// multiplication factor. See [`set_wait_cycles()`](#method.set_wait_cycles).
-<<<<<<< HEAD
     pub async fn disable_wait_long(&mut self) -> Result<(), Error<E>> {
         self.write_register(Register::CONFIG, 0).await
     }
 
     /// Set the RGB converter gain.
     pub async fn set_rgbc_gain(&mut self, gain: RgbCGain) -> Result<(), Error<E>> {
-=======
-    pub fn disable_wait_long(&mut self) -> Result<(), Error<I2C::Error>> {
-        self.write_register(Register::CONFIG, 0)
-    }
-
-    /// Set the RGB converter gain.
-    pub fn set_rgbc_gain(&mut self, gain: RgbCGain) -> Result<(), Error<I2C::Error>> {
->>>>>>> 4ec01b5d
         // Register field: AGAIN
         match gain {
             RgbCGain::_1x => self.write_register(Register::CONTROL, 0).await,
@@ -187,11 +124,7 @@
     /// Set the number of integration cycles (1-256).
     ///
     /// The actual integration time corresponds to: `number_of_cycles * 2.4ms`.
-<<<<<<< HEAD
     pub async fn set_integration_cycles(&mut self, cycles: u16) -> Result<(), Error<E>> {
-=======
-    pub fn set_integration_cycles(&mut self, cycles: u16) -> Result<(), Error<I2C::Error>> {
->>>>>>> 4ec01b5d
         if cycles > 256 || cycles == 0 {
             return Err(Error::InvalidInputData);
         }
@@ -201,33 +134,19 @@
     }
 
     /// Set the RGB converter interrupt clear channel low threshold.
-<<<<<<< HEAD
     pub async fn set_rgbc_interrupt_low_threshold(
         &mut self,
         threshold: u16,
     ) -> Result<(), Error<E>> {
-=======
-    pub fn set_rgbc_interrupt_low_threshold(
-        &mut self,
-        threshold: u16,
-    ) -> Result<(), Error<I2C::Error>> {
->>>>>>> 4ec01b5d
         self.write_registers(Register::AILTL, threshold as u8, (threshold >> 8) as u8)
             .await
     }
 
     /// Set the RGB converter interrupt clear channel high threshold.
-<<<<<<< HEAD
     pub async fn set_rgbc_interrupt_high_threshold(
         &mut self,
         threshold: u16,
     ) -> Result<(), Error<E>> {
-=======
-    pub fn set_rgbc_interrupt_high_threshold(
-        &mut self,
-        threshold: u16,
-    ) -> Result<(), Error<I2C::Error>> {
->>>>>>> 4ec01b5d
         self.write_registers(Register::AIHTL, threshold as u8, (threshold >> 8) as u8)
             .await
     }
@@ -260,11 +179,7 @@
         }
     }
 
-<<<<<<< HEAD
     async fn write_register(&mut self, register: u8, value: u8) -> Result<(), Error<E>> {
-=======
-    fn write_register(&mut self, register: u8, value: u8) -> Result<(), Error<I2C::Error>> {
->>>>>>> 4ec01b5d
         let command = BitFlags::CMD | register;
         self.i2c
             .write(DEVICE_ADDRESS, &[command, value])
@@ -272,20 +187,12 @@
             .map_err(Error::I2C)
     }
 
-<<<<<<< HEAD
     async fn write_registers(
-=======
-    fn write_registers(
->>>>>>> 4ec01b5d
         &mut self,
         register: u8,
         value0: u8,
         value1: u8,
-<<<<<<< HEAD
     ) -> Result<(), Error<E>> {
-=======
-    ) -> Result<(), Error<I2C::Error>> {
->>>>>>> 4ec01b5d
         let command = BitFlags::CMD | BitFlags::CMD_AUTO_INC | register;
         self.i2c
             .write(DEVICE_ADDRESS, &[command, value0, value1])
